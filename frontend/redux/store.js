<<<<<<< HEAD
import { applyMiddleware, compose, createStore } from 'redux';
import { browserHistory } from 'react-router';
import { routerMiddleware } from 'react-router-redux';
import thunkMiddleware from 'redux-thunk';
=======
import { applyMiddleware, compose, createStore } from "redux";
import { browserHistory } from "react-router";
import { loadingBarMiddleware } from "react-redux-loading-bar";
import { routerMiddleware } from "react-router-redux";
import thunkMiddleware from "redux-thunk";
>>>>>>> 7e85d71d

import authMiddleware from "./middlewares/auth";
import redirectMiddleware from "./middlewares/redirect";
import reducers from "./reducers";

const initialState = {};

const appliedMiddleware = applyMiddleware(
  thunkMiddleware,
  routerMiddleware(browserHistory),
  authMiddleware,
  redirectMiddleware,
<<<<<<< HEAD
=======
  loadingBarMiddleware({
    promiseTypeSuffixes: ["REQUEST", "SUCCESS", "FAILURE"],
  })
>>>>>>> 7e85d71d
);

const composeEnhancers =
  process.env.NODE_ENV !== "production" &&
  typeof global.window === "object" &&
  global.window.__REDUX_DEVTOOLS_EXTENSION_COMPOSE__
    ? global.window.__REDUX_DEVTOOLS_EXTENSION_COMPOSE__
    : compose;
const store = createStore(
  reducers,
  initialState,
  composeEnhancers(appliedMiddleware)
);

export default store;<|MERGE_RESOLUTION|>--- conflicted
+++ resolved
@@ -1,15 +1,7 @@
-<<<<<<< HEAD
-import { applyMiddleware, compose, createStore } from 'redux';
-import { browserHistory } from 'react-router';
-import { routerMiddleware } from 'react-router-redux';
-import thunkMiddleware from 'redux-thunk';
-=======
 import { applyMiddleware, compose, createStore } from "redux";
 import { browserHistory } from "react-router";
-import { loadingBarMiddleware } from "react-redux-loading-bar";
 import { routerMiddleware } from "react-router-redux";
 import thunkMiddleware from "redux-thunk";
->>>>>>> 7e85d71d
 
 import authMiddleware from "./middlewares/auth";
 import redirectMiddleware from "./middlewares/redirect";
@@ -21,13 +13,7 @@
   thunkMiddleware,
   routerMiddleware(browserHistory),
   authMiddleware,
-  redirectMiddleware,
-<<<<<<< HEAD
-=======
-  loadingBarMiddleware({
-    promiseTypeSuffixes: ["REQUEST", "SUCCESS", "FAILURE"],
-  })
->>>>>>> 7e85d71d
+  redirectMiddleware
 );
 
 const composeEnhancers =
