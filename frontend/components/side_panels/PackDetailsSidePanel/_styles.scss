--- conflicted
+++ resolved
@@ -2,11 +2,7 @@
   padding: $pad-medium 20px 0;
 
   &__description {
-<<<<<<< HEAD
-    color: $core-fleet-blue;
-=======
     color: $core-fleet-black;
->>>>>>> 0f48eb85
     font-size: $x-small;
     word-wrap: break-word;
   }
@@ -22,11 +18,7 @@
   }
 
   &__pack-icon {
-<<<<<<< HEAD
-    color: $core-fleet-black;
-=======
     color: $core-fleet-blue;
->>>>>>> 0f48eb85
     margin-right: 11px;
   }
 
@@ -39,13 +31,8 @@
   }
 
   &__query-icon {
-<<<<<<< HEAD
-    color: $core-fleet-black;
-    font-size: $small;
-=======
     color: $core-fleet-blue;
     font-size: $pad-medium;
->>>>>>> 0f48eb85
     margin-right: 15px;
   }
 
