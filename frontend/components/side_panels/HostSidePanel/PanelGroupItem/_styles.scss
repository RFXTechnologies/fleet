--- conflicted
+++ resolved
@@ -13,11 +13,7 @@
 
   &.#{$base-class}--selected {
     font-weight: $bold;
-<<<<<<< HEAD
-    background-color: $ui-vibrant-blue-25;
-=======
     background-color: $ui-vibrant-blue-10;
->>>>>>> 0f48eb85
 
     .#{$base-class}__count {
       font-weight: $bold;
