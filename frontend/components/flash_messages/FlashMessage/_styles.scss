--- conflicted
+++ resolved
@@ -66,11 +66,7 @@
 
     .kolidecon {
       transition: color 150ms ease-in-out;
-<<<<<<< HEAD
-      color: $core-fleet-black;
-=======
       color: $core-fleet-blue;
->>>>>>> 0f48eb85
       font-size: $large;
 
       &:hover {
